name: Continuous Integration

on:
  pull_request:
    types: [opened, reopened, synchronize]
  push:
    branches:
      - 'master'

jobs:
  test:
    env:
      MIX_ENV: test
      CACHE_VERSION: 1
    runs-on: ubuntu-latest
    name: Test (OTP ${{ matrix.otp }} / Elixir ${{ matrix.elixir }})
    strategy:
      matrix:
        elixir: ['1.13', '1.12', '1.11', '1.10']
        # All of the above can use this version. For details see: https://hexdocs.pm/elixir/compatibility-and-deprecations.html#compatibility-between-elixir-and-erlang-otp
<<<<<<< HEAD
        otp: ['24', '23', '22', '21']
        exclude:
          - {otp: '21', elixir: '1.13'}
          - {otp: '21', elixir: '1.12'}
          - {otp: '24', elixir: '1.10'}
=======
        otp: [25, 24, 23, 22]
        exclude:
          - {otp: '24', elixir: '1.10'}
          - {otp: '25', elixir: '1.10'}
          - {otp: '25', elixir: '1.11'}
          - {otp: '25', elixir: '1.12'}
>>>>>>> 06479b82
    steps:
      - uses: actions/checkout@v2
      - uses: erlef/setup-beam@v1
        with:
          otp-version: ${{ matrix.otp }}
          elixir-version: ${{ matrix.elixir }}
      - run: mix deps.get
      - run: mix test

  lint:
    runs-on: ubuntu-latest
    name: Linting
    strategy:
      matrix:
        elixir: ['1.13']
<<<<<<< HEAD
        # All of the above can use this version. For details see: https://hexdocs.pm/elixir/compatibility-and-deprecations.html#compatibility-between-elixir-and-erlang-otp
        otp: ['24']
=======
        otp: [25]
>>>>>>> 06479b82
    steps:
      - uses: actions/checkout@v2
      - uses: erlef/setup-beam@v1
        with:
<<<<<<< HEAD
          otp-version: ${{matrix.otp}}
          elixir-version: ${{matrix.elixir}}
      - uses: actions/cache@v1
        env:
          cache-name: mix
        with:
          path: ~/.mix
          key: cache-v${{env.CACHE_VERSION}}-${{ runner.os }}-${{ env.cache-name }}-${{ matrix.otp }}-${{ matrix.elixir }}
          restore-keys: |
             cache-v${{env.CACHE_VERSION}}-${{ runner.os }}-${{ env.cache-name }}-
      - uses: actions/cache@v1
        env:
          cache-name: build
        with:
          path: _build
          key: cache-v${{env.CACHE_VERSION}}-${{ runner.os }}-${{ env.cache-name }}-${{ matrix.otp }}-${{ matrix.elixir }}
          restore-keys: |
             cache-v${{env.CACHE_VERSION}}-${{ runner.os }}-${{ env.cache-name }}-
=======
          otp-version: ${{ matrix.otp }}
          elixir-version: ${{ matrix.elixir }}
      - name: PLT cache
        uses: actions/cache@v2
        with:
          key: |
            ${{ runner.os }}-${{ steps.beam.outputs.elixir-version }}-${{ steps.beam.outputs.otp-version }}-plt
          restore-keys: |
            ${{ runner.os }}-${{ steps.beam.outputs.elixir-version }}-${{ steps.beam.outputs.otp-version }}-plt
          path: |
            priv/plts
>>>>>>> 06479b82
      - run: mix deps.get
      - run: mix deps.unlock --check-unused
      - run: mix compile --warnings-as-errors
      - run: mix format --check-formatted
      - run: mix credo --strict --all
      - run: mix dialyzer --halt-exit-status<|MERGE_RESOLUTION|>--- conflicted
+++ resolved
@@ -11,27 +11,18 @@
   test:
     env:
       MIX_ENV: test
-      CACHE_VERSION: 1
     runs-on: ubuntu-latest
     name: Test (OTP ${{ matrix.otp }} / Elixir ${{ matrix.elixir }})
     strategy:
       matrix:
         elixir: ['1.13', '1.12', '1.11', '1.10']
         # All of the above can use this version. For details see: https://hexdocs.pm/elixir/compatibility-and-deprecations.html#compatibility-between-elixir-and-erlang-otp
-<<<<<<< HEAD
-        otp: ['24', '23', '22', '21']
-        exclude:
-          - {otp: '21', elixir: '1.13'}
-          - {otp: '21', elixir: '1.12'}
-          - {otp: '24', elixir: '1.10'}
-=======
-        otp: [25, 24, 23, 22]
+        otp: ['25', '24', '23', '22']
         exclude:
           - {otp: '24', elixir: '1.10'}
           - {otp: '25', elixir: '1.10'}
           - {otp: '25', elixir: '1.11'}
           - {otp: '25', elixir: '1.12'}
->>>>>>> 06479b82
     steps:
       - uses: actions/checkout@v2
       - uses: erlef/setup-beam@v1
@@ -47,36 +38,11 @@
     strategy:
       matrix:
         elixir: ['1.13']
-<<<<<<< HEAD
-        # All of the above can use this version. For details see: https://hexdocs.pm/elixir/compatibility-and-deprecations.html#compatibility-between-elixir-and-erlang-otp
-        otp: ['24']
-=======
-        otp: [25]
->>>>>>> 06479b82
+        otp: ['25']
     steps:
       - uses: actions/checkout@v2
       - uses: erlef/setup-beam@v1
         with:
-<<<<<<< HEAD
-          otp-version: ${{matrix.otp}}
-          elixir-version: ${{matrix.elixir}}
-      - uses: actions/cache@v1
-        env:
-          cache-name: mix
-        with:
-          path: ~/.mix
-          key: cache-v${{env.CACHE_VERSION}}-${{ runner.os }}-${{ env.cache-name }}-${{ matrix.otp }}-${{ matrix.elixir }}
-          restore-keys: |
-             cache-v${{env.CACHE_VERSION}}-${{ runner.os }}-${{ env.cache-name }}-
-      - uses: actions/cache@v1
-        env:
-          cache-name: build
-        with:
-          path: _build
-          key: cache-v${{env.CACHE_VERSION}}-${{ runner.os }}-${{ env.cache-name }}-${{ matrix.otp }}-${{ matrix.elixir }}
-          restore-keys: |
-             cache-v${{env.CACHE_VERSION}}-${{ runner.os }}-${{ env.cache-name }}-
-=======
           otp-version: ${{ matrix.otp }}
           elixir-version: ${{ matrix.elixir }}
       - name: PLT cache
@@ -88,7 +54,6 @@
             ${{ runner.os }}-${{ steps.beam.outputs.elixir-version }}-${{ steps.beam.outputs.otp-version }}-plt
           path: |
             priv/plts
->>>>>>> 06479b82
       - run: mix deps.get
       - run: mix deps.unlock --check-unused
       - run: mix compile --warnings-as-errors
